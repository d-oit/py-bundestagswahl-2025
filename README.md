# Bundestagswahl 2025 Prediction

A Python project for predicting and analyzing seat distribution in the 2025 German Bundestag election using advanced statistical methods and interactive visualizations.

## Features

- **Multiple Data Sources**:
  - Primary: dawum.de API (direct polling data)
  - Fallback: AI-powered extraction from wahlrecht.de using:
    - Mistral AI
    - OpenAI (fallback)

- **Advanced Seat Allocation Methods**:
  - D'Hondt method (default)
  - Sainte-Laguë method
  - Automatic 5% threshold handling
  - Coalition possibility analysis

- **Interactive Visualizations**:
  - Real-time interactive dashboards using Plotly
  - Historical trend analysis
  - Comparative seat distribution views
  - Coalition scenarios visualization

- **Machine Learning Integration**:
  - Neural network prediction model
  - Historical data analysis
  - Trend forecasting

## Requirements

- Python 3.8+
- PyTorch
- Plotly
- FastAPI
- Additional requirements in `requirements.txt`

## Setup

1. Clone the repository:
```bash
git clone https://github.com/d-oit/py-bundestagswahl-2025.git
cd py-bundestagswahl-2025
```

2. Create and activate a virtual environment (recommended):
```bash
python -m venv venv
source venv/bin/activate  # On Windows: venv\Scripts\activate
```

3. Install dependencies:
```bash
pip install -r requirements.txt
```

4. Set up environment variables:
```bash
cp .env.example .env
```

Then edit `.env` and add at least one API key:
- `MISTRAL_API_KEY`: Your Mistral AI API key
- `OPENAI_API_KEY`: Your OpenAI API key (fallback)

## Configuration

The `config.json` file allows customization of:
- Model parameters
- Seat allocation methods
- Historical data range
- API endpoints

Example configuration:
```json
{
    "polling_url": "https://www.wahlrecht.de/umfragen/",
    "dawumApiUrl": "https://api.dawum.de/",
    "model": {
        "hidden_size": 128,
        "learning_rate": 0.001,
        "epochs": 1000
    },
    "seat_allocation": {
        "method": "dhondt",
        "alternatives": ["dhondt", "sainte_lague"]
    }
}
```

## Usage

1. Run the prediction tool:
```bash
python main.py
```

2. Start the API server:
```bash
uvicorn main:app --reload
```

## API Endpoints

- `GET /predict`: Get seat distribution predictions
  - Optional query parameter: `include_analysis=true`
- `GET /analysis`: Get detailed analysis including historical trends

## How It Works

1. **Data Collection**:
   - Fetches latest polling data from dawum.de
   - Falls back to AI extraction if needed (Mistral → OpenAI)

<<<<<<< HEAD
2. **Seat Allocation**:
   - Applies 5% threshold rule
   - Uses configured allocation method (D'Hondt/Sainte-Laguë)
   - Calculates seat distribution
=======
1. **Data Collection Layer**
   - ScrapeGraphAI for polling data extraction
   - OpenAI for data parsing
   - Data validation and integrity checks
>>>>>>> ab50fddf

3. **Analysis**:
   - Processes historical trends
   - Analyzes coalition possibilities
   - Generates interactive visualizations

4. **Visualization**:
   - Creates interactive Plotly dashboards
   - Shows comparative analysis between methods
   - Displays historical trends

## Output Examples

### Seat Distribution Analysis
```
Method: D'Hondt
CDU/CSU: 192 seats (30.5%)
SPD: 126 seats (20.0%)
...

Method: Sainte-Laguë
CDU/CSU: 190 seats (30.2%)
SPD: 127 seats (20.2%)
...
```

### Coalition Analysis
```
Possible Coalitions:
1. Grand Coalition (CDU/CSU + SPD):
   - 318 seats (Majority: Yes)
   - Historical compatibility: High
2. Traffic Light (SPD + Grüne + FDP):
   - 308 seats (Majority: Yes)
   - Historical compatibility: Medium
...
```

## Troubleshooting

### Common Issues

1. **API Key Errors**:
   - Ensure either MISTRAL_API_KEY or OPENAI_API_KEY is set in .env
   - Check API key validity

2. **Data Fetching Issues**:
   - Check internet connection
   - Verify API endpoints in config.json
   - System falls back to default data if fetching fails

3. **Visualization Errors**:
   - Ensure plotly is properly installed
   - Check write permissions for HTML output
   - Try clearing browser cache for interactive plots

## Contributing

1. Fork the repository
2. Create a feature branch
3. Commit your changes
4. Push to the branch
5. Create a Pull Request

Please ensure your code:
- Follows PEP 8 style guide
- Includes proper documentation
- Has appropriate test coverage
- Updates relevant documentation

## License

MIT License - see LICENSE file for details<|MERGE_RESOLUTION|>--- conflicted
+++ resolved
@@ -112,17 +112,10 @@
    - Fetches latest polling data from dawum.de
    - Falls back to AI extraction if needed (Mistral → OpenAI)
 
-<<<<<<< HEAD
 2. **Seat Allocation**:
    - Applies 5% threshold rule
    - Uses configured allocation method (D'Hondt/Sainte-Laguë)
    - Calculates seat distribution
-=======
-1. **Data Collection Layer**
-   - ScrapeGraphAI for polling data extraction
-   - OpenAI for data parsing
-   - Data validation and integrity checks
->>>>>>> ab50fddf
 
 3. **Analysis**:
    - Processes historical trends
